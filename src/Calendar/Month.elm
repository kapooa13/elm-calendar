--- conflicted
+++ resolved
@@ -14,8 +14,7 @@
 view config events viewing =
     let
         weeks =
-<<<<<<< HEAD
-            Helpers.getMonthRange viewing
+            Helpers.weekRangesFromMonth (Date.year viewing) (Date.month viewing)
     in
         div [ styleColumn ]
             [ viewMonthHeader
@@ -52,9 +51,6 @@
     div [ styleMonthRowBackground ]
         (List.map (\_ -> div [ styleCell ] []) week)
 
-=======
-            Helpers.weekRangesFromMonth (Date.year viewing) (Date.month viewing)
->>>>>>> 012d4a08
 
 viewMonthRowContent : ViewConfig event -> List event -> List Date -> Html msg
 viewMonthRowContent config events week =
